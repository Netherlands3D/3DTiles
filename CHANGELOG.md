--- conflicted
+++ resolved
@@ -5,13 +5,8 @@
 The format is based on [Keep a Changelog](http://keepachangelog.com/en/1.0.0/)
 and this project adheres to [Semantic Versioning](http://semver.org/spec/v2.0.0.html).
 
-<<<<<<< HEAD
-## [1.10.7] - 22-05-2025
-- properly clearing the used texture by looking up the right texture property in the shader
-=======
 ## [1.10.7] - 23-04-2025
 - Added console logging to ImportGlb to improve troubleshooting during the GLB import process.
->>>>>>> 79af99e6
 
 ## [1.10.6] - 27-03-2025
 - removing native and managed shells from memory
