--- conflicted
+++ resolved
@@ -1,11 +1,7 @@
 {
   "name": "eu.netherlands3d.tiles3d",
   "displayName": "Netherlands 3D - 3DTiles",
-<<<<<<< HEAD
-  "version": "1.10.6",
-=======
   "version": "1.10.5",
->>>>>>> 4020e86d
   "unity": "2022.2",
   "type": "library",
   "keywords": [
