--- conflicted
+++ resolved
@@ -1,11 +1,7 @@
 {
   "name": "eu.netherlands3d.tiles3d",
   "displayName": "Netherlands 3D - 3DTiles",
-<<<<<<< HEAD
-  "version": "1.10.8",
-=======
   "version": "2.2.0",
->>>>>>> 138037fa
   "unity": "2022.2",
   "type": "library",
   "keywords": [
